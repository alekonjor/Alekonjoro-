--- conflicted
+++ resolved
@@ -568,23 +568,15 @@
 def _mk_queue_aware_process_task(processor: BatchProcessor[T], queue: ActorHandle):
     @ray.remote(num_cpus=processor.num_cpus, num_gpus=processor.num_gpus, resources=processor.resources)
     def process_task(batch: List[T]) -> pa.RecordBatch:
-<<<<<<< HEAD
         try:
             logging.basicConfig(level=logging.INFO)
             ray.get(queue.task_running.remote())
             result = processor(batch)
             del batch
-            return _as_record_batch(result)
+            return as_record_batch(result)
         except Exception as e:
             logger.exception("Error in process_task")
             raise e
-=======
-        logging.basicConfig(level=logging.INFO)
-        ray.get(queue.task_running.remote())
-        result = processor(batch)
-        del batch
-        return as_record_batch(result)
->>>>>>> 1d4a8408
 
     return process_task
 
