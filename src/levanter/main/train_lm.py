import logging
import os
from dataclasses import dataclass, field
from typing import Optional, Union

import equinox as eqx
import jax.random as jrandom
import jmp
import wandb
from jax.random import PRNGKey
from jax.sharding import PartitionSpec

import haliax as hax
import haliax.random
from haliax import Axis
from haliax.jax_utils import filter_eval_shape
from haliax.nn import cross_entropy_loss
from haliax.partitioning import ResourceAxis, named_jit, round_axis_for_partitioning

import levanter
from levanter import callbacks
from levanter.compat.hf_checkpoints import HFCompatConfig
from levanter.data import ReplicatedBatchLoader, ShardedBatchLoader
from levanter.data.text import CausalLmDataset, LMDatasetConfig, LmExample, TokenSeqDataset
<<<<<<< HEAD
from levanter.data.ul2r import Ul2rConfig
=======
>>>>>>> 845b21f4
from levanter.grad_accum import accumulate_gradients_sharded
from levanter.logging import capture_time, log_time_to_wandb
from levanter.models.gpt2 import Gpt2Config
from levanter.models.lm_model import LmConfig, LmHeadModel
from levanter.trainer import OptimizerConfig, StepInfo, TrainerConfig, TrainerHooks
from levanter.utils.jax_utils import global_key_array, parameter_count
from levanter.utils.py_utils import non_caching_cycle


logger = logging.getLogger(__name__)


@dataclass
class TaskConfig:
    # TODO: should we move this to choice types?
    fcm_prob: float = 0.0  # forgetful causal masking prob. recommended 0.15, https://arxiv.org/abs/2210.13432
    ul2r: Optional[Ul2rConfig] = None

    def __post_init__(self):
        if self.fcm_prob > 0 and self.ul2r is not None:
            raise ValueError("You can't use both fcm and ul2r")

    def build(self, raw_dataset: TokenSeqDataset, Pos: hax.Axis, KPos: hax.Axis, tokenizer, key: PRNGKey):
        # NOTE: ul2r will mutate the tokenizer if it doesn't already have task/sentinel tokens
        if self.ul2r is not None:
            return self.ul2r.build(raw_dataset, Pos, KPos, tokenizer, key)
        else:
            return CausalLmDataset(raw_dataset, Pos, KPos, self.fcm_prob, key)


@dataclass
class TrainLmConfig:
    data: LMDatasetConfig = field(default_factory=LMDatasetConfig)
    trainer: TrainerConfig = field(default_factory=TrainerConfig)
    model: LmConfig = field(default_factory=Gpt2Config)
    optimizer: OptimizerConfig = field(default_factory=OptimizerConfig)
    task: TaskConfig = TaskConfig()

    # config related to continued pretraining
    initialize_from_hf: Union[bool, str] = False
    """if provided, this will override the model config in the config. if true, use the default hf checkpoint for this model class"""
    use_hf_model_config: bool = False  # if true, replace the model config with the hf config from the checkpoint

    # TODO: atm we don't support loading from a checkpoint that has a different tokenizer. this is a bit annoying
    # TODO: atm you have to at least specify a levanter model config with the same type as the hf checkpoint

    hf_save_path: Optional[str] = None
    hf_upload: Optional[str] = None
    hf_save_steps: int = 10000


@levanter.config.main()
def main(config: TrainLmConfig):
    tokenizer = config.data.the_tokenizer

    # this is some unpleasant code to allow us to initialize from a hf checkpoint. If this is your first read through,
    # I recommend skipping it for now
    if config.initialize_from_hf:
        assert isinstance(config.model, HFCompatConfig)
        converter = config.model.default_hf_checkpoint_converter
        if tokenizer.vocab != converter.tokenizer.vocab:
            logger.warning("The tokenizers appear to be different. You may want to check this.")

        if isinstance(config.initialize_from_hf, str):
            converter = converter.replaced(reference_checkpoint=config.initialize_from_hf, tokenizer=tokenizer)
        else:
            converter = converter.replaced(tokenizer=tokenizer)

        if config.use_hf_model_config:
            # TODO: log diff of old and new config
            # NB: gross mutability
            config.model = converter.config_from_hf_config(converter.default_hf_config)
    elif isinstance(config.model, HFCompatConfig):
        converter = config.model.default_hf_checkpoint_converter
        converter = converter.replaced(tokenizer=tokenizer)
    else:
        converter = None

    # initialize training config *after* we've done the hf stuff b/c we might have changed the model config
    config.trainer.initialize(config)

    # randomness in jax is tightly controlled by "keys" which are the states of the random number generators
    # this makes deterministic training pretty easy
    seed = config.trainer.seed
    data_key, loader_key, model_key, training_key = jrandom.split(jrandom.PRNGKey(seed), 4)

    # some axes we need
    Batch = Axis("batch", config.trainer.train_batch_size)
    EvalBatch = Axis("batch", config.trainer.eval_batch_size)
    Pos = config.model.Pos
    KeyPos = config.model.KeyPos

    # We have two axis_mappings: one for storing the model and optimizer states, and one for compute
    # This allows Zero-3-style parameter sharding, where we shard the parameters and optimizer state across the mesh
    compute_axis_mapping = config.trainer.compute_axis_mapping
    parameter_axis_mapping = config.trainer.parameter_axis_mapping

    eval_loader = ReplicatedBatchLoader(
        CausalLmDataset(TokenSeqDataset(config.data.build_or_load_cache("validation"), Pos.size), Pos, KeyPos),
        config.trainer.device_mesh,
        EvalBatch,
        compute_axis_mapping,
    )

    train_loader = ShardedBatchLoader(
<<<<<<< HEAD
        # TokenSeqDataset(config.data.build_or_load_cache("train"), Pos),
        config.task.build(
            TokenSeqDataset(config.data.build_or_load_cache("train"), Pos.size), Pos, KeyPos, tokenizer, data_key
        ),
=======
        CausalLmDataset(TokenSeqDataset(config.data.build_or_load_cache("train"), Pos.size), Pos, KeyPos),
        # TokenSeqDataset(config.data.build_or_load_cache("train"), Pos),
>>>>>>> 845b21f4
        config.trainer.device_mesh,
        Batch,
        compute_axis_mapping,
    )

    with config.trainer.device_mesh as mesh:

        # to do partitioning, our dimensions have to be divisible by the size of the physical axes they're mapped to
        # For most things, we just insist you specify the config right, but tokenizers often have strange numbers of
        # tokens: gpt-2 has 50257, for example. So we round up.
        vocab_size = len(tokenizer)
        Vocab = round_axis_for_partitioning(Axis("vocab", vocab_size), parameter_axis_mapping)
        if vocab_size != Vocab.size:
            logger.info(f"Rounding vocab size from {vocab_size} to {Vocab.size} for partitioning")

        # Mixed Precision: We use the "jmp" library to handle mixed precision training. It basically has three dtypes:
        # 1) compute (typically bfloat16)
        # 2) parameter (typically float32)
        # 3) output (sometimes float32)
        # I like to think of these as "semantic" dtypes: compute is the dtype we do most of our math in, parameter is
        # the dtype we store our parameters in, and output is the dtype we use for loss calculations.
        mp: jmp.Policy = config.trainer.mp

        # We use Optax for our optimizer. It's a pretty standard library for optimizers in JAX.
        optimizer = config.optimizer.build(config.trainer.num_train_steps)

        # masks for attention and loss
        # We support forgetful causal masking (FCM) which is a technique that improves training speed by
        # randomly masking out some of the context. This is a bit like dropout, but it's applied to the attention
        # mask instead of the activations.
        def attention_mask(inference, fcm_key):
            causal_mask = hax.nn.attention.causal_mask(Pos, KeyPos)

            # forgetful causal masking
            if not inference and config.task.fcm_prob > 0:
                fcm_mask = hax.nn.attention.forgetful_causal_mask(KeyPos, config.task.fcm_prob, key=fcm_key)
                causal_mask = causal_mask & fcm_mask
            return causal_mask

        def compute_loss(model: LmHeadModel, example: LmExample, key, inference):
            with hax.axis_mapping(compute_axis_mapping):
                model = mp.cast_to_compute(model)

                pred_y = model(example.tokens, example.attn_mask, key=key, inference=inference)
                pred_y = mp.cast_to_output(pred_y)

<<<<<<< HEAD
                target_y = hax.nn.one_hot(example.targets, Vocab)
=======
                target_y = hax.nn.one_hot(example.targets, Vocab, dtype=pred_y.dtype)
>>>>>>> 845b21f4

                return cross_entropy_loss(pred_y, Vocab, target_y, where=example.loss_mask, reduction_axis=Pos)

        def train_batch_loss(model, examples: LmExample, key):
            per_ex_loss = hax.vmap(compute_loss, "batch")(model, examples, key, inference=False)
            return hax.mean(per_ex_loss, "batch").scalar()

        @named_jit(axis_resources=parameter_axis_mapping, donate_args=True)
        def train_step(model, opt_state, examples: LmExample, keys):
<<<<<<< HEAD
            attn_mask = hax.vmap(attention_mask, Batch)(False, keys)
            attn_mask = hax.auto_sharded(attn_mask)

=======
>>>>>>> 845b21f4
            grad_loss = eqx.filter_value_and_grad(train_batch_loss)

            loss, grads = accumulate_gradients_sharded(
                grad_loss,
                Batch,
                model,
                examples,
                keys,
                per_device_parallelism=config.trainer.per_device_parallelism,
                parameter_axis_mapping=parameter_axis_mapping,
            )

            # distribute gradients across the mesh and apply them
            updates, opt_state = optimizer.update(grads, opt_state, params=model)
            model = eqx.apply_updates(model, updates)

            return loss, model, opt_state

        @named_jit(axis_resources=parameter_axis_mapping)
        def eval_loss(model, example):
            return hax.mean(compute_loss(model, example, None, True)).scalar()

        # initialize the model
        # There are a few ways we might initialize the model
        # * from a checkpoint during training
        # * from scratch
        # * from an hf pretrained model
        def init_model_and_opt_state(model_key):
            # This function
            # 1) initializes model weights and opt_state
            # 2) ensures all model weights are the right dtype
            model = config.model.build(Vocab, key=model_key)
            model = mp.cast_to_param(model)
            opt_state = optimizer.init(model)
            return model, opt_state

        # first get the shape of the model and optimizer state
        model, opt_state = filter_eval_shape(init_model_and_opt_state, model_key)
        wandb.summary["parameter_count"] = parameter_count(model)

        # second, try to load the model and opt state from a checkpoint. This may throw if we required a
        # checkpoint but it wasn't found.
        model, (opt_state, training_key), resume_step = config.trainer.maybe_load_checkpoint(
            model,
            (opt_state, training_key),
            axis_mapping=parameter_axis_mapping,
            mesh=mesh,
        )

        if resume_step is None:
            # no checkpoint was found, so we need to initialize the model and opt state
            if config.initialize_from_hf:
                # initialize from an hf pretrained model
                logger.info(
                    "No training checkpoint found. Initializing model from HF checkpoint"
                    f" '{converter.reference_checkpoint}'"
                )
                model = converter.load_pretrained(config.model, axis_mapping=parameter_axis_mapping)
                opt_state = named_jit(optimizer.init, axis_resources=parameter_axis_mapping)(model)
            else:
                logger.info("No checkpoint found. Starting from scratch.")
                model, opt_state = named_jit(init_model_and_opt_state, axis_resources=parameter_axis_mapping)(
                    model_key
                )

        # boilerplate hooks and such
        engine = TrainerHooks()
        engine.add_hook(callbacks.pbar_logger(total=config.trainer.num_train_steps), every=1)
        engine.add_hook(callbacks.log_to_wandb, every=1)
        engine.add_hook(callbacks.log_performance_stats(Pos.size, config.trainer.train_batch_size), every=1)
        engine.add_hook(
            callbacks.compute_validation_loss(eval_loss, eval_loader, max_batches=config.trainer.max_eval_batches),
            every=config.trainer.steps_per_eval,
        )
        engine.add_hook(callbacks.wandb_xla_logger(config.trainer.wandb), every=config.trainer.steps_per_eval)
        # engine.add_hook(callbacks.log_memory_usage(), every=1)
        checkpointer = config.trainer.checkpointer.create(config.trainer.run_name)
        engine.add_hook(checkpointer.on_step, every=1)  # checkpointer manages its own frequency
        if config.hf_save_path is not None:
            full_save_path = os.path.join(config.hf_save_path, config.trainer.run_name)
            from levanter.compat.hf_checkpoints import save_hf_checkpoint_callback

            engine.add_hook(
                save_hf_checkpoint_callback(full_save_path, converter),
                every=config.hf_save_steps,
            )

        # visualize log probs
        @named_jit(axis_resources=parameter_axis_mapping)
        def compute_log_probs(model, example: LmExample):
            """This method differs from eval_loss in that it skips the mean call, so we get a loss for each token"""
            with hax.axis_mapping(compute_axis_mapping):
                model = mp.cast_to_compute(model)

                pred_y = model(example.tokens, example.attn_mask, inference=True, key=None)
                pred_y = mp.cast_to_output(pred_y)
                loss = cross_entropy_loss(pred_y, Vocab, example.targets, where=example.loss_mask, reduction=None)
                logprobs = -loss
                # roll forward to get the loss for each predicted token
                logprobs = haliax.roll(logprobs, 1, Pos)
                return logprobs.rearrange((EvalBatch, Pos)).array

        engine.add_hook(
            callbacks.compute_and_visualize_log_probs(
                eval_loader, tokenizer, compute_log_probs, os.path.join(config.trainer.run_dir, "log_probs")
            ),
            every=config.trainer.steps_per_eval,
        )

        # data loader. may need to seek to the right place if we're resuming
        iter_data = non_caching_cycle(train_loader)

        if resume_step is not None:
            # step is after the batch, so we need to seek to step
            # TODO: implement iter_data.seek(resume_step +1)
            import tqdm

            for _ in tqdm.tqdm(range(resume_step + 1), desc="seeking data for resume"):
                next(iter_data)
            initial_step = resume_step + 1
        else:
            initial_step = 0

        # assign these here in case num_train_steps == 0
        step_loss = 0.0
        step_time = lambda: 0.0  # noqa: E731

        # finally, run the training loop
        for step in range(initial_step, config.trainer.num_train_steps):
            with capture_time() as step_time:
                with log_time_to_wandb("throughput/loading_time", step=step):
                    example = next(iter_data)
                    my_key, training_key = jrandom.split(training_key, 2)
                    example_keys = global_key_array(
                        my_key, config.trainer.train_batch_size, mesh, PartitionSpec(ResourceAxis.DATA)
                    )

                jax_step_loss, model, opt_state = train_step(model, opt_state, example, example_keys)
                step_loss = jax_step_loss.item()

            with log_time_to_wandb("throughput/hook_time", step=step):
                engine.run_hooks(StepInfo(step, model, opt_state, step_loss, training_key, step_duration=step_time()))

        last_step = StepInfo(
            config.trainer.num_train_steps,
            model,
            opt_state,
            step_loss,
            training_key,
            step_duration=step_time(),
        )

        engine.run_hooks(last_step, force=True)
        checkpointer.on_step(last_step, force=True)


if __name__ == "__main__":
    main()<|MERGE_RESOLUTION|>--- conflicted
+++ resolved
@@ -22,10 +22,7 @@
 from levanter.compat.hf_checkpoints import HFCompatConfig
 from levanter.data import ReplicatedBatchLoader, ShardedBatchLoader
 from levanter.data.text import CausalLmDataset, LMDatasetConfig, LmExample, TokenSeqDataset
-<<<<<<< HEAD
 from levanter.data.ul2r import Ul2rConfig
-=======
->>>>>>> 845b21f4
 from levanter.grad_accum import accumulate_gradients_sharded
 from levanter.logging import capture_time, log_time_to_wandb
 from levanter.models.gpt2 import Gpt2Config
@@ -131,15 +128,10 @@
     )
 
     train_loader = ShardedBatchLoader(
-<<<<<<< HEAD
         # TokenSeqDataset(config.data.build_or_load_cache("train"), Pos),
         config.task.build(
             TokenSeqDataset(config.data.build_or_load_cache("train"), Pos.size), Pos, KeyPos, tokenizer, data_key
         ),
-=======
-        CausalLmDataset(TokenSeqDataset(config.data.build_or_load_cache("train"), Pos.size), Pos, KeyPos),
-        # TokenSeqDataset(config.data.build_or_load_cache("train"), Pos),
->>>>>>> 845b21f4
         config.trainer.device_mesh,
         Batch,
         compute_axis_mapping,
@@ -166,19 +158,6 @@
         # We use Optax for our optimizer. It's a pretty standard library for optimizers in JAX.
         optimizer = config.optimizer.build(config.trainer.num_train_steps)
 
-        # masks for attention and loss
-        # We support forgetful causal masking (FCM) which is a technique that improves training speed by
-        # randomly masking out some of the context. This is a bit like dropout, but it's applied to the attention
-        # mask instead of the activations.
-        def attention_mask(inference, fcm_key):
-            causal_mask = hax.nn.attention.causal_mask(Pos, KeyPos)
-
-            # forgetful causal masking
-            if not inference and config.task.fcm_prob > 0:
-                fcm_mask = hax.nn.attention.forgetful_causal_mask(KeyPos, config.task.fcm_prob, key=fcm_key)
-                causal_mask = causal_mask & fcm_mask
-            return causal_mask
-
         def compute_loss(model: LmHeadModel, example: LmExample, key, inference):
             with hax.axis_mapping(compute_axis_mapping):
                 model = mp.cast_to_compute(model)
@@ -186,11 +165,7 @@
                 pred_y = model(example.tokens, example.attn_mask, key=key, inference=inference)
                 pred_y = mp.cast_to_output(pred_y)
 
-<<<<<<< HEAD
-                target_y = hax.nn.one_hot(example.targets, Vocab)
-=======
                 target_y = hax.nn.one_hot(example.targets, Vocab, dtype=pred_y.dtype)
->>>>>>> 845b21f4
 
                 return cross_entropy_loss(pred_y, Vocab, target_y, where=example.loss_mask, reduction_axis=Pos)
 
@@ -200,12 +175,6 @@
 
         @named_jit(axis_resources=parameter_axis_mapping, donate_args=True)
         def train_step(model, opt_state, examples: LmExample, keys):
-<<<<<<< HEAD
-            attn_mask = hax.vmap(attention_mask, Batch)(False, keys)
-            attn_mask = hax.auto_sharded(attn_mask)
-
-=======
->>>>>>> 845b21f4
             grad_loss = eqx.filter_value_and_grad(train_batch_loss)
 
             loss, grads = accumulate_gradients_sharded(
