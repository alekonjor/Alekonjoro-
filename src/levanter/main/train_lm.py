--- conflicted
+++ resolved
@@ -85,7 +85,6 @@
         return model.compute_loss(example, key=key).scalar()
 
     # Our trainer is a wrapper around the optimizer and compute_loss function that handles checkpointing and fsdp
-<<<<<<< HEAD
     # Using the trainer as a context manager does 3 things:
     # 1. Sets the device mesh
     # 2. Sets the axis mapping (for fsdp)
@@ -108,15 +107,9 @@
         KeyPos = config.model.KeyPos
 
         eval_datasets = config.data.validation_sets(Pos.size)
-        train_dataset = CausalLmDataset(config.data.train_set(Pos.size), Pos, KeyPos)
-=======
-    trainer = Trainer(config.trainer, optimizer, compute_loss)
-
-    eval_datasets = config.data.validation_sets(Pos.size)
-    train_dataset = CausalLmDataset(
-        config.data.train_set(Pos.size), Pos, KeyPos, ignore_index=config.data.ignore_token_id
-    )
->>>>>>> 48b54004
+        train_dataset = CausalLmDataset(
+            config.data.train_set(Pos.size), Pos, KeyPos, ignore_index=config.data.ignore_token_id
+        )
 
         # to do partitioning, our dimensions have to be divisible by the size of the physical axes they're mapped to
         # For most things, we just insist you specify the config right, but tokenizers often have strange numbers of
