--- conflicted
+++ resolved
@@ -3,20 +3,18 @@
 from typing import Callable, Dict, Optional, Type, cast
 
 import equinox as eqx
+import jax
+import jax.numpy as jnp
+import jax.random as jrandom
+from transformers import GPT2Config as HfGpt2Config
+from transformers import PretrainedConfig as HfConfig
+
 import haliax as hax
 import haliax.jax_utils
 import haliax.nn as hnn
-import jax
-import jax.numpy as jnp
-import jax.random as jrandom
 from haliax import Axis, NamedArray
 from haliax.jax_utils import named_call, shaped_rng_split
 from haliax.nn.scan import Stacked
-<<<<<<< HEAD
-from transformers import GPT2Config as HfGpt2Config
-from transformers import PretrainedConfig as HfConfig
-=======
->>>>>>> d299edfd
 
 from levanter.compat.hf_checkpoints import HFCheckpointConverter, HFCompatConfig, LmWithHfSerializationMixin
 from levanter.compat.torch_serialization import (
