--- conflicted
+++ resolved
@@ -3,18 +3,18 @@
 from typing import Callable, Dict, Optional, Type, cast
 
 import equinox as eqx
+import haliax as hax
+import haliax.jax_utils
+import haliax.nn as hnn
 import jax
 import jax.numpy as jnp
 import jax.random as jrandom
-from transformers import GPT2Config as HfGpt2Config
-from transformers import PretrainedConfig as HfConfig
-
-import haliax as hax
-import haliax.jax_utils
-import haliax.nn as hnn
 from haliax import Axis, NamedArray
 from haliax.jax_utils import named_call, shaped_rng_split
 from haliax.nn.scan import Stacked
+from transformers import GPT2Config as HfGpt2Config
+from transformers import PretrainedConfig as HfConfig
+
 from levanter.compat.hf_checkpoints import HFCheckpointConverter, HFCompatConfig, LmWithHfSerializationMixin
 from levanter.compat.torch_serialization import (
     StateDict,
@@ -40,16 +40,10 @@
     mlp_scale: int = 4
 
     initializer_range: float = 0.02
-<<<<<<< HEAD
-    embed_pdrop: float = 0.1
-    resid_pdrop: float = 0.1
-    attn_pdrop: float = 0.1
-=======
     # dropout doesn't really help so we 0 it out by default
     embed_pdrop: float = 0.0
     resid_pdrop: float = 0.0
     attn_pdrop: float = 0.0
->>>>>>> c198ecf5
     layer_norm_epsilon: float = 1e-5
     activation_function: str = "gelu_new"
 
@@ -62,23 +56,6 @@
 
     use_bias: bool = True
 
-<<<<<<< HEAD
-    @property
-    def KeySeqLen(self) -> Axis:
-        return self.SeqLen.alias(f"key_{self.SeqLen.name}")
-
-    @property
-    def Embed(self) -> Axis:
-        return Axis(name="embed", size=self.hidden_dim)
-
-    @property
-    def Heads(self) -> Axis:
-        return Axis(name="heads", size=self.num_heads)
-
-    @property
-    def Layers(self) -> Axis:
-        return Axis(name="layers", size=self.num_layers)
-=======
     # Axes
     Pos = property(lambda self: Axis(name="position", size=self.seq_len))
     KeyPos = property(lambda self: self.Pos.alias("key_position"))
@@ -87,7 +64,6 @@
     Layers = property(lambda self: Axis(name="layers", size=self.num_layers))
     Mlp = property(lambda self: Axis(name="mlp", size=self.hidden_dim * self.mlp_scale))
     HeadSize = property(lambda self: Axis(name="head_size", size=self.hidden_dim // self.num_heads))
->>>>>>> c198ecf5
 
     @property
     def model_type(self) -> Type["Gpt2LMHeadModel"]:
@@ -255,36 +231,6 @@
     mlp: Gpt2Mlp
     resid_dropout: hnn.Dropout
 
-<<<<<<< HEAD
-    def __init__(self, config: Gpt2Config, *, key):
-        k_attn, k_cross, k_mlp = jrandom.split(key, 3)
-
-        assert (
-            config.Embed.size % config.num_heads == 0
-        ), f"embed_dim={config.Embed} must be divisible by num_heads={config.num_heads}"
-
-        self.ln_1 = hnn.LayerNorm(config.Embed, eps=config.layer_norm_epsilon)
-        self.attn = Gpt2Attention(
-            SeqLen=config.SeqLen,
-            KeySeqLen=config.KeySeqLen,
-            Embed=config.Embed,
-            Heads=config.Heads,
-            HeadDim=config.HeadDim,
-            dropout_prob=config.attn_pdrop,
-            key=k_attn,
-            scale_by_inverse_layer_idx=config.scale_attn_by_inverse_layer_idx,
-            upcast=config.upcast_attn,
-        )
-        self.resid_dropout = hnn.Dropout(pdrop=config.resid_pdrop)
-        self.ln_2 = hnn.LayerNorm(config.Embed, eps=config.layer_norm_epsilon)
-
-        self.mlp = Gpt2Mlp(
-            Embed=config.Embed,
-            Intermediate=config.Mlp,
-            activation_fn=config.activation_function,
-            key=k_mlp,
-        )
-=======
     @staticmethod
     def init(config: Gpt2Config, *, key) -> "Gpt2Block":
         k_attn, k_cross, k_mlp = jrandom.split(key, 3)
@@ -296,18 +242,12 @@
         resid_dropout = hnn.Dropout(pdrop=config.resid_pdrop)
 
         return Gpt2Block(ln_1, attn, ln_2, mlp, resid_dropout)
->>>>>>> c198ecf5
 
     @named_call
     def __call__(self, x: NamedArray, mask: Optional[NamedArray], layer_idx, inference, *, key):
         k1, k2, k3 = haliax.jax_utils.maybe_rng_split(key, 3)
 
-<<<<<<< HEAD
-        hidden_states = hax.auto_sharded(hidden_states)
-        attn_output = self.attn(self.ln_1(hidden_states), mask=mask, inference=inference, layer_idx=layer_idx, key=k1)
-=======
         attn_output = self.attn(self.ln_1(x), mask=mask, inference=inference, layer_idx=layer_idx, key=k1)
->>>>>>> c198ecf5
         attn_output = self.resid_dropout(attn_output, key=k2, inference=inference)
         x = x + attn_output
 
@@ -323,27 +263,6 @@
     blocks: Stacked[Gpt2Block]
     ln_f: hnn.LayerNorm
 
-<<<<<<< HEAD
-    @property
-    def Layers(self) -> Axis:
-        return self.config.Layers
-
-    def __init__(self, config: Gpt2Config, *, key):
-        super().__init__()
-        self.config = config
-
-        # vectorize the blocks
-        self.blocks = hax.vmap(Gpt2Block, self.Layers)(config, key=shaped_rng_split(key, config.num_layers))
-        self.ln_f = hnn.LayerNorm(config.Embed, eps=config.layer_norm_epsilon)
-
-    @named_call
-    def __call__(self, hidden_states: NamedArray, attn_mask: Optional[NamedArray], *, inference, key) -> NamedArray:
-        def do_block(hidden_states, block, layer_idx, key):
-            return block(hidden_states, attn_mask, inference=inference, layer_idx=layer_idx, key=key)
-
-        if self.config.gradient_checkpointing:
-            do_block = jax.checkpoint(do_block, prevent_cse=False)
-=======
     @staticmethod
     def init(config: Gpt2Config, *, key):
         # vectorize the blocks
@@ -354,29 +273,16 @@
         ln_f = hnn.LayerNorm.init(config.Embed, eps=config.layer_norm_epsilon, use_bias=config.use_bias)
 
         return Gpt2Transformer(config, blocks, ln_f)
->>>>>>> c198ecf5
 
     @named_call
     def __call__(self, x: NamedArray, attn_mask: Optional[NamedArray], *, inference, key=None) -> NamedArray:
         keys = hax.jax_utils.maybe_rng_split(key, self.config.num_layers) if key is not None else None
-<<<<<<< HEAD
-        hidden_states = hax.fold(do_block, self.Layers)(  # type: ignore
-            hidden_states, self.blocks, hax.arange(self.Layers), key=keys  # type: ignore
-        )
-        hidden_states = hax.auto_sharded(hidden_states)
-        hidden_states = self.ln_f(hidden_states)
-=======
         x = self.blocks.fold(x, attn_mask, hax.arange(self.config.Layers), inference, key=keys)
         x = self.ln_f(x)
->>>>>>> c198ecf5
 
         return x
 
-<<<<<<< HEAD
-    def _torch_key_map(self) -> Optional[Dict[str, Optional[str]]]:
-=======
     def _state_dict_key_map(self) -> Optional[Dict[str, Optional[str]]]:
->>>>>>> c198ecf5
         return {"blocks": "h"}
 
     def from_state_dict(self, state_dict: StateDict, prefix: Optional[str] = None):
@@ -461,26 +367,18 @@
         transformer = Gpt2Transformer.init(config, key=k_t)
         embeddings = Gpt2Embeddings.init(Vocab, config, key=k_embeddings)
 
-<<<<<<< HEAD
-    def __call__(self, input_ids: NamedArray, attn_mask: Optional[NamedArray] = None, *, inference, key):
-=======
         return Gpt2LMHeadModel(transformer, embeddings)
 
-    def __call__(self, input_ids: NamedArray, attn_mask: Optional[NamedArray], *, inference, key=None):
->>>>>>> c198ecf5
+    def __call__(
+        self, input_ids: NamedArray, attn_mask: Optional[NamedArray] = None, *, inference: bool, key=None
+    ) -> NamedArray:
         if not inference and key is None:
             raise ValueError("key must be provided for training")
 
         k_embed, k_transformer = haliax.jax_utils.maybe_rng_split(key, 2)
-<<<<<<< HEAD
-        hidden_states = self.embeddings.embed(input_ids, inference=inference, key=k_embed)
-        hidden_states = self.transformer(hidden_states, attn_mask, inference=inference, key=k_transformer)
-        lm_logits = self.embeddings.unembed(hidden_states)
-=======
         x = self.embeddings.embed(input_ids, inference=inference, key=k_embed)
         x = self.transformer(x, attn_mask, inference=inference, key=k_transformer)
         lm_logits = self.embeddings.unembed(x)
->>>>>>> c198ecf5
 
         return lm_logits
 
