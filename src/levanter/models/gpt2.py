from dataclasses import dataclass
from functools import partial
from typing import Callable, Dict, Optional, Type, cast

import equinox as eqx
import jax
import jax.numpy as jnp
import jax.random as jrandom
from transformers import GPT2Config as HfGpt2Config
from transformers import PretrainedConfig as HfConfig

import haliax as hax
import haliax.jax_utils
import haliax.nn as hnn
from haliax import Axis, NamedArray
from haliax.jax_utils import named_call, shaped_rng_split
from haliax.nn.scan import Stacked
from levanter.compat.hf_checkpoints import HFCheckpointConverter, HFCompatConfig, LmWithHfSerializationMixin
from levanter.compat.torch_serialization import (
    StateDict,
    StateDictSerializationMixin,
    apply_prefix,
    reshape_linear_layer,
    stack_state_dict,
    unstack_state_dict,
)
from levanter.models.lm_model import LmConfig
from levanter.utils.py_utils import cached_classproperty


@LmConfig.register_subclass("gpt2")
@dataclass(frozen=True)
class Gpt2Config(HFCompatConfig):
    seq_len: int = 512
    hidden_dim: int = 768
    num_layers: int = 12
    num_heads: int = 12

    # how much to scale the embedding dim for the mlp layer
    mlp_scale: int = 4

    initializer_range: float = 0.02
    # dropout doesn't really help so we 0 it out by default
    embed_pdrop: float = 0.0
    resid_pdrop: float = 0.0
    attn_pdrop: float = 0.0
    layer_norm_epsilon: float = 1e-5
    activation_function: str = "gelu_new"

    # mistral tweaks:
    scale_attn_by_inverse_layer_idx: bool = False
    upcast_attn: bool = False

    gradient_checkpointing: bool = True  # better to just always use this
    gradient_checkpointing_block_size: int = 5

    use_bias: bool = True

    # Axes
    Pos = property(lambda self: Axis(name="position", size=self.seq_len))
    KeyPos = property(lambda self: self.Pos.alias("key_position"))
    Embed = property(lambda self: Axis(name="embed", size=self.hidden_dim))
    Heads = property(lambda self: Axis(name="heads", size=self.num_heads))
    Layers = property(lambda self: Axis(name="layers", size=self.num_layers))
    Mlp = property(lambda self: Axis(name="mlp", size=self.hidden_dim * self.mlp_scale))
    HeadSize = property(lambda self: Axis(name="head_size", size=self.hidden_dim // self.num_heads))

    @property
    def model_type(self) -> Type["Gpt2LMHeadModel"]:
        return Gpt2LMHeadModel

    @cached_classproperty
    def default_hf_checkpoint_converter(cls) -> HFCheckpointConverter["Gpt2Config"]:  # type: ignore
        # We trust this code because it's in our hub repo
        return HFCheckpointConverter(cls, "gpt2", ignore_prefix="transformer")

    def to_hf_config(self, vocab_size, config_overrides=None) -> HfGpt2Config:
        if config_overrides is None:
            config_overrides = {}

        return HfGpt2Config(
            vocab_size=vocab_size,
            n_positions=self.seq_len,
            n_layer=self.num_layers,
            n_head=self.num_heads,
            n_embd=self.hidden_dim,
            initializer_range=self.initializer_range,
            attn_pdrop=self.attn_pdrop,
            embd_pdrop=self.embed_pdrop,
            layer_norm_epsilon=self.layer_norm_epsilon,
            activation_function=self.activation_function,
            scale_attn_by_inverse_layer_idx=self.scale_attn_by_inverse_layer_idx,
            reorder_and_upcast_attn=self.upcast_attn,
            **config_overrides,
        )

    @classmethod
    def from_hf_config(cls, hf_config: HfConfig):
        return Gpt2Config(
            seq_len=hf_config.n_positions,
            # vocab_size=config.vocab_size,
            num_layers=hf_config.n_layer,
            num_heads=hf_config.n_head,
            hidden_dim=hf_config.n_embd,
            initializer_range=hf_config.initializer_range,
            attn_pdrop=hf_config.attn_pdrop,
            embed_pdrop=hf_config.embd_pdrop,
            layer_norm_epsilon=hf_config.layer_norm_epsilon,
            activation_function=hf_config.activation_function,
            scale_attn_by_inverse_layer_idx=hf_config.scale_attn_by_inverse_layer_idx,
            upcast_attn=hf_config.reorder_and_upcast_attn,
        )


class Gpt2Mlp(eqx.Module):
    c_fc: hnn.Linear  # projection from Embed to Intermediate (typically 4x Embed)
    c_proj: hnn.Linear  # projection from Intermediate to Embed
    act: Callable = eqx.static_field()

    @staticmethod
    def init(Embed: Axis, Mlp: Axis, activation_fn, *, key, use_bias: bool = True) -> "Gpt2Mlp":
        k_fc, k_proj = jrandom.split(key, 2)
        c_fc = hnn.Linear.init(Out=Mlp, In=Embed, key=k_fc, use_bias=use_bias)
        c_proj = hnn.Linear.init(Out=Embed, In=Mlp, key=k_proj, use_bias=use_bias)
        if isinstance(activation_fn, str):
            activation_fn = ACT2FN[activation_fn]
        act = activation_fn  # type: ignore

        return Gpt2Mlp(c_fc, c_proj, act)

    @named_call
    def __call__(self, x: NamedArray):
        x = self.c_fc(x)
        x = self.act(x)
        x = self.c_proj(x)
        return x


class Gpt2Attention(StateDictSerializationMixin, eqx.Module):
    config: Gpt2Config = eqx.static_field()

    c_attn: hnn.Linear  # input projection from [embed] -> [(q, k, v), heads, head_dim]
    c_proj: hnn.Linear  # output projection from [heads, head_dim] -> [embed]
    dropout: hnn.Dropout

    @staticmethod
    def init(config: Gpt2Config, *, key) -> "Gpt2Attention":
        Qkv = Axis("qkv", size=3)
        use_bias = config.use_bias
        Embed = config.Embed

        k_c, k_proj = jrandom.split(key, 2)
        c_attn = hnn.Linear.init(In=Embed, Out=(Qkv, config.Heads, config.HeadSize), key=k_c, use_bias=use_bias)
        c_proj = hnn.Linear.init(In=(config.Heads, config.HeadSize), Out=Embed, key=k_proj, use_bias=use_bias)
        dropout = hnn.Dropout(config.attn_pdrop)

        return Gpt2Attention(config, c_attn, c_proj, dropout)

    @named_call
    def __call__(self, x: NamedArray, mask: Optional[NamedArray], layer_idx, inference: bool = True, *, key):
        qkv_out = self.c_attn(x).rearrange((..., "qkv", "heads", "position", "head_size"))
        q, k, v = qkv_out.unbind("qkv")

        # Rename k and v's Pos as haliax doesn't support unnamed axes or duplicate axes
        k = k.rename({"position": "key_position"})
        v = v.rename({"position": "key_position"})

        # mistral tweak: scale norms by 1/sqrt(layer_idx) to prevent blowup
        scale = jax.lax.rsqrt(float(self.config.HeadSize.size))
        if self.config.scale_attn_by_inverse_layer_idx:
            scale /= layer_idx + 1.0

        # do this first to help keep FP values small
        q = q * scale

        # mistral tweak: attention scores can overflow FP16, or just be too imprecise, so upcast to FP32
        if self.config.upcast_attn:
            q = q.astype(jnp.float32)
            k = k.astype(jnp.float32)

        attn_scores = hax.dot("head_size", q, k)

        if mask is not None:
            attn_scores = attn_scores + (1.0 - mask) * -1e9

        attn_weights = hnn.softmax(attn_scores, axis="key_position").astype(x.dtype)
        attn_weights = self.dropout(attn_weights, key=key, inference=inference)

        attn_output = hax.dot("key_position", attn_weights, v)  # [heads, seq_len, head_dim]

        attn_output = self.c_proj(attn_output)
        return attn_output

    def from_state_dict(self, state_dict: StateDict, prefix: Optional[str] = None) -> "Gpt2Attention":
        # our c_attn is [embed] -> [3, heads, head_dim] and hf's is the flattened [embed] -> [3 * heads * head_dim]
        # and our c_proj is [heads, head_dim] -> [embed] and hf's is the flattened [heads * head_dim] -> [embed]
        # so we need to reshape the one in the dict before forwarding to the linear
        # keep in mind that everything is vectorized in our implementation, so there's a leading num_layers dim
        es = cast(Axis, self.c_attn.In).size
        d = {}
        num_heads = self.config.Heads.size
        head_size = self.config.HeadSize.size
        d.update(reshape_linear_layer(state_dict, apply_prefix(prefix, "c_attn"), (es,), (3, num_heads, head_size)))
        d.update(reshape_linear_layer(state_dict, apply_prefix(prefix, "c_proj"), (num_heads, head_size), (es,)))

        return super().from_state_dict(d, prefix)

    def update_state_dict(self, state_dict: StateDict, prefix: Optional[str] = None) -> StateDict:
        # need to undo the reshape we did in from_state_dict
        # reminder that everything is vectorized
        my_dict: StateDict = {}
        super().update_state_dict(my_dict, prefix)

        es = cast(Axis, self.c_attn.In).size
        num_heads = self.config.Heads.size
        head_size = self.config.HeadSize.size

        my_dict.update(
            reshape_linear_layer(my_dict, apply_prefix(prefix, "c_attn"), (es,), (3 * num_heads * head_size,))
        )
        my_dict.update(reshape_linear_layer(my_dict, apply_prefix(prefix, "c_proj"), (num_heads * head_size,), (es,)))

        state_dict.update(my_dict)
        return state_dict


class Gpt2Block(StateDictSerializationMixin, eqx.Module):
    ln_1: hnn.LayerNorm
    attn: Gpt2Attention
    ln_2: hnn.LayerNorm
    mlp: Gpt2Mlp
    resid_dropout: hnn.Dropout

    @staticmethod
    def init(config: Gpt2Config, *, key) -> "Gpt2Block":
        k_attn, k_cross, k_mlp = jrandom.split(key, 3)

        ln_1 = hnn.LayerNorm.init(config.Embed, eps=config.layer_norm_epsilon, use_bias=config.use_bias)
        attn = Gpt2Attention.init(config, key=k_attn)
        ln_2 = hnn.LayerNorm.init(config.Embed, eps=config.layer_norm_epsilon, use_bias=config.use_bias)
        mlp = Gpt2Mlp.init(config.Embed, config.Mlp, config.activation_function, key=k_mlp, use_bias=config.use_bias)
        resid_dropout = hnn.Dropout(pdrop=config.resid_pdrop)

        return Gpt2Block(ln_1, attn, ln_2, mlp, resid_dropout)

    @named_call
    def __call__(self, x: NamedArray, mask: Optional[NamedArray], layer_idx, inference, *, key):
        k1, k2, k3 = haliax.jax_utils.maybe_rng_split(key, 3)

        attn_output = self.attn(self.ln_1(x), mask=mask, inference=inference, layer_idx=layer_idx, key=k1)
        attn_output = self.resid_dropout(attn_output, key=k2, inference=inference)
        x = x + attn_output

        ff_output = self.mlp(self.ln_2(x))
        ff_output = self.resid_dropout(ff_output, key=k3, inference=inference)
        x = x + ff_output

        return x


class Gpt2Transformer(StateDictSerializationMixin, eqx.Module):
    config: Gpt2Config = eqx.static_field()
    blocks: Stacked[Gpt2Block]
    ln_f: hnn.LayerNorm

    @staticmethod
    def init(config: Gpt2Config, *, key):
        # vectorize the blocks
        blocks = Stacked.init(config.Layers, Gpt2Block, gradient_checkpointing=config.gradient_checkpointing)(
            config,
            key=shaped_rng_split(key, config.num_layers),
        )
        ln_f = hnn.LayerNorm.init(config.Embed, eps=config.layer_norm_epsilon, use_bias=config.use_bias)

        return Gpt2Transformer(config, blocks, ln_f)

    @named_call
    def __call__(self, x: NamedArray, attn_mask: Optional[NamedArray], *, inference, key=None) -> NamedArray:
        keys = hax.jax_utils.maybe_rng_split(key, self.config.num_layers) if key is not None else None
        x = self.blocks.fold(x, attn_mask, hax.arange(self.config.Layers), inference, key=keys)
        x = self.ln_f(x)

        return x

    def _state_dict_key_map(self) -> Optional[Dict[str, Optional[str]]]:
        return {"blocks": "h"}

    def from_state_dict(self, state_dict: StateDict, prefix: Optional[str] = None):
        # We use a vectorized set of blocks, meaning that we have 1 GptBlock,
        # whereas in hf we have numlayers GptBlocks. So we need to build one GptBlock from numlayers GptBlocks.
        # the individual blocks are named h.0.FOO, h.1.FOO, etc.
        # we want to vectorize them to h.FOO, h.FOO, etc.
        stacked = stack_state_dict(state_dict, prefix=apply_prefix(prefix, "h"))
        out = super().from_state_dict(stacked, prefix=prefix)
        return out

    def update_state_dict(self, state_dict: StateDict, prefix: Optional[str] = None) -> StateDict:
        # this method needs to "devectorize" the blocks, so that we have a list of blocks h.0.FOO, h.1.FOO, etc.
        # first just do the normal thing with our own dict, which we'll post-process
        my_state_dict: StateDict = {}
        super().update_state_dict(my_state_dict, prefix)

        stacked_dict = unstack_state_dict(my_state_dict, apply_prefix(prefix, "h"))
        state_dict.update(stacked_dict)

        return state_dict


class Gpt2Embeddings(StateDictSerializationMixin, eqx.Module):
    Vocab: Axis = eqx.static_field()
    config: Gpt2Config = eqx.static_field()

    token_embeddings: NamedArray
    position_embeddings: NamedArray
    dropout: hnn.Dropout

<<<<<<< HEAD
    # axes
    Vocab: Axis = eqx.static_field()
    SeqLen: Axis = eqx.static_field()
    Embed: Axis = eqx.static_field()

    def __init__(
        self,
        Embed: Axis,
        Vocab: Axis,
        SeqLen: Axis,
        token_embeddings: NamedArray,
        position_embeddings: NamedArray,
        token_out_embeddings: Optional[NamedArray],
        dropout_prob: float,
    ):
        super().__init__()

        self.Vocab = Vocab
        self.SeqLen = SeqLen
        self.Embed = Embed

        self.token_embeddings = token_embeddings
        self.position_embeddings = position_embeddings
        self.dropout = hnn.Dropout(pdrop=dropout_prob)
        self.token_out_embeddings = token_out_embeddings

    @staticmethod
    def init(Embed, Vocab, SeqLen, initializer_range, tie_word_embeddings, dropout_prob, *, key):
        k_wte, k_wpe, k_out = jrandom.split(key, 3)
        token_embeddings = sharded_normal(key=k_wte, shape=(Vocab, Embed)) * initializer_range
        position_embeddings = sharded_normal(key=k_wpe, shape=(SeqLen, Embed)) * (initializer_range / 2)
        if tie_word_embeddings:
            token_out_embeddings = None
        else:
            token_out_embeddings = sharded_normal(key=k_out, shape=(Vocab, Embed)) * initializer_range
        return Gpt2Embeddings(
            Embed, Vocab, SeqLen, token_embeddings, position_embeddings, token_out_embeddings, dropout_prob
        )
=======
    @staticmethod
    def init(Vocab: Axis, config: Gpt2Config, *, key) -> "Gpt2Embeddings":
        k_wte, k_wpe, k_out = jrandom.split(key, 3)

        token_embeddings = hax.random.normal(k_wte, (Vocab, config.Embed)) * config.initializer_range
        position_embeddings = hax.random.normal(k_wpe, (config.Pos, config.Embed)) * (config.initializer_range / 2)
        dropout = hnn.Dropout(pdrop=config.embed_pdrop)

        return Gpt2Embeddings(Vocab, config, token_embeddings, position_embeddings, dropout)
>>>>>>> c907befc

    @named_call
    def embed(self, input_ids, inference, *, key):
        input_embeds = self.token_embeddings.take("vocab", input_ids)
        position_embeds = self.position_embeddings

        x = input_embeds + position_embeds
        x = self.dropout(x, inference=inference, key=key)

        return x

    def unembed(self, x: NamedArray):
        return hax.dot("embed", x, self.token_embeddings)

    def _state_dict_key_map(self) -> Optional[Dict[str, Optional[str]]]:
        return {"token_embeddings": "wte.weight", "position_embeddings": "wpe.weight"}

    def resize_vocab(self, NewVocab: Axis):
        new_token_embeddings = self._resize_vocab_array(NewVocab, self.token_embeddings)

        if self.token_out_embeddings is not None:
            new_token_out_embeddings = self._resize_vocab_array(NewVocab, self.token_out_embeddings)
        else:
            new_token_out_embeddings = None

        return Gpt2Embeddings(
            self.Embed,
            NewVocab,
            self.SeqLen,
            new_token_embeddings,
            self.position_embeddings,
            new_token_out_embeddings,
            self.dropout.pdrop,
        )

    def _resize_vocab_array(self, NewVocab, array):
        if NewVocab.size < self.Vocab.size:
            token_embeddings = array.rearrange((self.Vocab, self.Embed)).array
            token_embeddings = token_embeddings[: NewVocab.size]
            new_token_embeddings = NamedArray(token_embeddings, (NewVocab, self.Embed))
        elif NewVocab.size > self.Vocab.size:
            token_embeddings = array.rearrange((self.Vocab, self.Embed)).array
            extra_items = NewVocab.size - self.Vocab.size

            # tip I saw somewhere: better to initialize with the mean of existing embeddings
            # than to initialize with zeros or random
            mean = jnp.mean(token_embeddings, axis=0)
            mean = jnp.broadcast_to(mean, (extra_items, self.Embed.size))
            new_token_embeddings = NamedArray(
                jnp.concatenate([token_embeddings, mean], axis=0), (NewVocab, self.Embed)
            )
        else:
            # just have to handle any renaming
            new_token_embeddings = array.rename({self.Vocab: NewVocab})
        return new_token_embeddings


class Gpt2LMHeadModel(eqx.Module, LmWithHfSerializationMixin[Gpt2Config]):
    transformer: Gpt2Transformer
    embeddings: Gpt2Embeddings

    @property
    def config(self):
        return self.transformer.config

    @property
    def vocab_size(self) -> int:
        return self.Vocab.size

    @property
    def Vocab(self) -> Axis:
        return self.embeddings.Vocab

    @property
    def Pos(self) -> Axis:
        return self.config.Pos

<<<<<<< HEAD
    @property
    def KeySeqLen(self) -> Axis:
        return self.transformer.config.KeySeqLen

    def resize_vocab(self, NewVocab: Axis) -> "Gpt2LMHeadModel":
        return Gpt2LMHeadModel(
            self.transformer,
            self.embeddings.resize_vocab(NewVocab),
        )

    def __init__(self, transformer: Gpt2Transformer, embeddings: Gpt2Embeddings):
        self.transformer = transformer
        self.embeddings = embeddings

    @staticmethod
    def init(Vocab: Axis, config: Gpt2Config, *, key):
        k_t, k_embeddings = jrandom.split(key, 2)
        transformer = Gpt2Transformer(config, key=k_t)
        embeddings = Gpt2Embeddings.init(
            Vocab=Vocab,
            Embed=config.Embed,
            SeqLen=config.SeqLen,
            initializer_range=config.initializer_range,
            tie_word_embeddings=True,
            dropout_prob=config.embed_pdrop,
            key=k_embeddings,
        )

        return Gpt2LMHeadModel(transformer, embeddings)

    def __call__(self, input_ids: NamedArray, attn_mask: Optional[NamedArray], *, inference, key):
=======
    @classmethod
    def init(cls, Vocab: Axis, config: Gpt2Config, *, key) -> "Gpt2LMHeadModel":
        k_t, k_embeddings = jrandom.split(key, 2)
        transformer = Gpt2Transformer.init(config, key=k_t)
        embeddings = Gpt2Embeddings.init(Vocab, config, key=k_embeddings)

        return Gpt2LMHeadModel(transformer, embeddings)

    def __call__(self, input_ids: NamedArray, attn_mask: Optional[NamedArray], *, inference, key=None):
>>>>>>> c907befc
        if not inference and key is None:
            raise ValueError("key must be provided for training")

        k_embed, k_transformer = haliax.jax_utils.maybe_rng_split(key, 2)
        x = self.embeddings.embed(input_ids, inference=inference, key=k_embed)
        x = self.transformer(x, attn_mask, inference=inference, key=k_transformer)
        lm_logits = self.embeddings.unembed(x)

        return lm_logits

    def _state_dict_key_map(self) -> Optional[Dict[str, Optional[str]]]:
        return {"transformer": None, "embeddings": None}


ACT2FN: Dict[str, Callable] = {
    "relu": hnn.relu,
    "silu": hnn.silu,
    "swish": hnn.swish,
    "gelu": partial(hnn.gelu, approximate=False),
    "gelu_new": partial(hnn.gelu, approximate=True),
    "quick_gelu": hnn.quick_gelu,
}<|MERGE_RESOLUTION|>--- conflicted
+++ resolved
@@ -314,46 +314,6 @@
     position_embeddings: NamedArray
     dropout: hnn.Dropout
 
-<<<<<<< HEAD
-    # axes
-    Vocab: Axis = eqx.static_field()
-    SeqLen: Axis = eqx.static_field()
-    Embed: Axis = eqx.static_field()
-
-    def __init__(
-        self,
-        Embed: Axis,
-        Vocab: Axis,
-        SeqLen: Axis,
-        token_embeddings: NamedArray,
-        position_embeddings: NamedArray,
-        token_out_embeddings: Optional[NamedArray],
-        dropout_prob: float,
-    ):
-        super().__init__()
-
-        self.Vocab = Vocab
-        self.SeqLen = SeqLen
-        self.Embed = Embed
-
-        self.token_embeddings = token_embeddings
-        self.position_embeddings = position_embeddings
-        self.dropout = hnn.Dropout(pdrop=dropout_prob)
-        self.token_out_embeddings = token_out_embeddings
-
-    @staticmethod
-    def init(Embed, Vocab, SeqLen, initializer_range, tie_word_embeddings, dropout_prob, *, key):
-        k_wte, k_wpe, k_out = jrandom.split(key, 3)
-        token_embeddings = sharded_normal(key=k_wte, shape=(Vocab, Embed)) * initializer_range
-        position_embeddings = sharded_normal(key=k_wpe, shape=(SeqLen, Embed)) * (initializer_range / 2)
-        if tie_word_embeddings:
-            token_out_embeddings = None
-        else:
-            token_out_embeddings = sharded_normal(key=k_out, shape=(Vocab, Embed)) * initializer_range
-        return Gpt2Embeddings(
-            Embed, Vocab, SeqLen, token_embeddings, position_embeddings, token_out_embeddings, dropout_prob
-        )
-=======
     @staticmethod
     def init(Vocab: Axis, config: Gpt2Config, *, key) -> "Gpt2Embeddings":
         k_wte, k_wpe, k_out = jrandom.split(key, 3)
@@ -363,7 +323,6 @@
         dropout = hnn.Dropout(pdrop=config.embed_pdrop)
 
         return Gpt2Embeddings(Vocab, config, token_embeddings, position_embeddings, dropout)
->>>>>>> c907befc
 
     @named_call
     def embed(self, input_ids, inference, *, key):
@@ -381,45 +340,6 @@
     def _state_dict_key_map(self) -> Optional[Dict[str, Optional[str]]]:
         return {"token_embeddings": "wte.weight", "position_embeddings": "wpe.weight"}
 
-    def resize_vocab(self, NewVocab: Axis):
-        new_token_embeddings = self._resize_vocab_array(NewVocab, self.token_embeddings)
-
-        if self.token_out_embeddings is not None:
-            new_token_out_embeddings = self._resize_vocab_array(NewVocab, self.token_out_embeddings)
-        else:
-            new_token_out_embeddings = None
-
-        return Gpt2Embeddings(
-            self.Embed,
-            NewVocab,
-            self.SeqLen,
-            new_token_embeddings,
-            self.position_embeddings,
-            new_token_out_embeddings,
-            self.dropout.pdrop,
-        )
-
-    def _resize_vocab_array(self, NewVocab, array):
-        if NewVocab.size < self.Vocab.size:
-            token_embeddings = array.rearrange((self.Vocab, self.Embed)).array
-            token_embeddings = token_embeddings[: NewVocab.size]
-            new_token_embeddings = NamedArray(token_embeddings, (NewVocab, self.Embed))
-        elif NewVocab.size > self.Vocab.size:
-            token_embeddings = array.rearrange((self.Vocab, self.Embed)).array
-            extra_items = NewVocab.size - self.Vocab.size
-
-            # tip I saw somewhere: better to initialize with the mean of existing embeddings
-            # than to initialize with zeros or random
-            mean = jnp.mean(token_embeddings, axis=0)
-            mean = jnp.broadcast_to(mean, (extra_items, self.Embed.size))
-            new_token_embeddings = NamedArray(
-                jnp.concatenate([token_embeddings, mean], axis=0), (NewVocab, self.Embed)
-            )
-        else:
-            # just have to handle any renaming
-            new_token_embeddings = array.rename({self.Vocab: NewVocab})
-        return new_token_embeddings
-
 
 class Gpt2LMHeadModel(eqx.Module, LmWithHfSerializationMixin[Gpt2Config]):
     transformer: Gpt2Transformer
@@ -441,39 +361,6 @@
     def Pos(self) -> Axis:
         return self.config.Pos
 
-<<<<<<< HEAD
-    @property
-    def KeySeqLen(self) -> Axis:
-        return self.transformer.config.KeySeqLen
-
-    def resize_vocab(self, NewVocab: Axis) -> "Gpt2LMHeadModel":
-        return Gpt2LMHeadModel(
-            self.transformer,
-            self.embeddings.resize_vocab(NewVocab),
-        )
-
-    def __init__(self, transformer: Gpt2Transformer, embeddings: Gpt2Embeddings):
-        self.transformer = transformer
-        self.embeddings = embeddings
-
-    @staticmethod
-    def init(Vocab: Axis, config: Gpt2Config, *, key):
-        k_t, k_embeddings = jrandom.split(key, 2)
-        transformer = Gpt2Transformer(config, key=k_t)
-        embeddings = Gpt2Embeddings.init(
-            Vocab=Vocab,
-            Embed=config.Embed,
-            SeqLen=config.SeqLen,
-            initializer_range=config.initializer_range,
-            tie_word_embeddings=True,
-            dropout_prob=config.embed_pdrop,
-            key=k_embeddings,
-        )
-
-        return Gpt2LMHeadModel(transformer, embeddings)
-
-    def __call__(self, input_ids: NamedArray, attn_mask: Optional[NamedArray], *, inference, key):
-=======
     @classmethod
     def init(cls, Vocab: Axis, config: Gpt2Config, *, key) -> "Gpt2LMHeadModel":
         k_t, k_embeddings = jrandom.split(key, 2)
@@ -483,7 +370,6 @@
         return Gpt2LMHeadModel(transformer, embeddings)
 
     def __call__(self, input_ids: NamedArray, attn_mask: Optional[NamedArray], *, inference, key=None):
->>>>>>> c907befc
         if not inference and key is None:
             raise ValueError("key must be provided for training")
 
