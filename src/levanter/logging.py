--- conflicted
+++ resolved
@@ -9,11 +9,8 @@
 
 import draccus
 import jax
-<<<<<<< HEAD
-=======
 from draccus import field
 from git import InvalidGitRepositoryError, NoSuchPathError, Repo
->>>>>>> c198ecf5
 from optax import MultiStepsState
 
 import wandb
@@ -35,10 +32,6 @@
 
     if hasattr(opt_state, "hyperparams"):
         params = {wrap_key(k): jnp_to_python(v) for k, v in opt_state.hyperparams.items()}
-<<<<<<< HEAD
-        # print(params)
-=======
->>>>>>> c198ecf5
         wandb.log(params, step=step)
 
 
