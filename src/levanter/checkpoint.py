--- conflicted
+++ resolved
@@ -16,11 +16,7 @@
 from draccus import field
 from equinox import default_deserialise_filter_spec, default_serialise_filter_spec
 from fsspec import AbstractFileSystem
-<<<<<<< HEAD
-from jax.experimental.multihost_utils import broadcast_one_to_all
-=======
 from jax.experimental.multihost_utils import broadcast_one_to_all, sync_global_devices
->>>>>>> f17d5fb1
 from jaxtyping import PyTree
 
 import haliax.partitioning
@@ -173,11 +169,7 @@
             my_save_permanent_ckpt = False
 
         should_save, save_permanent_ckpt = broadcast_one_to_all(
-<<<<<<< HEAD
-            jax.numpy.array((my_should_save, my_save_permanent_ckpt), dtype=bool)
-=======
             jnp.array([my_should_save, my_save_permanent_ckpt], dtype=jnp.bool_)
->>>>>>> f17d5fb1
         )
 
         # log the decision
