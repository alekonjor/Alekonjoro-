from typing import Iterator

from jax.random import PRNGKey

from levanter.data import Dataset, ShuffleDataset


class RangeDataset(Dataset[int]):
    def __init__(self, start: int, end: int):
        self.start = start
        self.end = end

    def __iter__(self) -> Iterator[int]:
        yield from range(self.start, self.end)

<<<<<<< HEAD
    def item_shape(self):
        raise NotImplementedError
=======
    def __len__(self) -> int:
        return self.end - self.start
>>>>>>> c4abccef


def test_shuffle_dataset():
    dataset = RangeDataset(0, 100)
    assert list(dataset) == list(range(100))

    key = PRNGKey(0)
    shuffle_dataset = ShuffleDataset(dataset, key, 10)

    assert set(shuffle_dataset) == set(range(100))

    assert list(shuffle_dataset) != list(range(100))

    key2 = PRNGKey(2)
    shuffle_dataset2 = ShuffleDataset(dataset, key2, 10)
    assert list(shuffle_dataset2) != list(shuffle_dataset)<|MERGE_RESOLUTION|>--- conflicted
+++ resolved
@@ -13,13 +13,11 @@
     def __iter__(self) -> Iterator[int]:
         yield from range(self.start, self.end)
 
-<<<<<<< HEAD
     def item_shape(self):
         raise NotImplementedError
-=======
+
     def __len__(self) -> int:
         return self.end - self.start
->>>>>>> c4abccef
 
 
 def test_shuffle_dataset():
