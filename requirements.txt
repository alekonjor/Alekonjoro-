equinox~=0.9.0
transformers>=4.22.0
optax
wandb
pyrallis
pyarrow
zstandard
datasets~=2.6.0
gcsfs==2022.10.0
braceexpand
jmp @ git+https://github.com/deepmind/jmp#7b3ae548154625a56a6dbdb03bc07d4f599c37b2
fsspec==2022.10.0 # pin this to make gcsfs happy
tensorstore
pytimeparse
<<<<<<< HEAD
mwparserfromhell
apache_beam[gcp]
=======
humanfriendly
>>>>>>> b53fecb8
<|MERGE_RESOLUTION|>--- conflicted
+++ resolved
@@ -12,9 +12,4 @@
 fsspec==2022.10.0 # pin this to make gcsfs happy
 tensorstore
 pytimeparse
-<<<<<<< HEAD
-mwparserfromhell
-apache_beam[gcp]
-=======
-humanfriendly
->>>>>>> b53fecb8
+humanfriendly